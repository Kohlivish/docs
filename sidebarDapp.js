// @ts-check

/** @type {import('@docusaurus/plugin-content-docs').SidebarsConfig} */
const sidebars = {
  developers: [
    {
      type: 'doc',
      label: 'Overview',
      id: 'dapp/README',
    },
    {
      type: 'category',
      label: 'Sapphire',
      link: {
        type: 'doc',
        id: 'dapp/sapphire/README',
      },
      items: [
        'dapp/sapphire/quickstart',
        'dapp/sapphire/guide',
        'dapp/sapphire/browser',
<<<<<<< HEAD
        'dapp/sapphire/authentication',
=======
        'dapp/sapphire/gasless',
>>>>>>> 65402bc4
        'dapp/sapphire/precompiles',
        'dapp/sapphire/addresses',
        {
          type: 'link',
          label: 'TypeScript API',
          href: 'https://api.docs.oasis.io/js/sapphire-paratime',
        },
        {
          type: 'link',
          label: 'Solidity API',
          href: 'https://api.docs.oasis.io/sol/sapphire-contracts',
        },
      ],
    },
    {
      type: 'category',
      label: 'Oasis Privacy Layer',
      link: {
        type: 'doc',
        id: 'dapp/opl/README',
      },
      items: [
        'dapp/opl/introduction',
        'dapp/opl/setup',
        'dapp/opl/host',
        'dapp/opl/enclave',
        'dapp/opl/build',
        'dapp/opl/frontend',
      ],
    },
    {
      type: 'category',
      label: 'Emerald',
      link: {
        type: 'doc',
        id: 'dapp/emerald/README',
      },
      items: [
        'dapp/emerald/writing-dapps-on-emerald',
        'dapp/emerald/integrating-band-oracle-smart-contract',
      ],
    },
    {
      type: 'category',
      label: 'Cipher',
      link: {
        type: 'doc',
        id: 'dapp/cipher/README',
      },
      items: [
        'dapp/cipher/prerequisites',
        'dapp/cipher/hello-world',
        'dapp/cipher/confidential-smart-contract',
        {
          type: 'link',
          label: 'Rust API',
          href: 'https://api.docs.oasis.io/rust/oasis_contract_sdk',
        },
      ],
    },
  ],
};

module.exports = sidebars;<|MERGE_RESOLUTION|>--- conflicted
+++ resolved
@@ -19,11 +19,8 @@
         'dapp/sapphire/quickstart',
         'dapp/sapphire/guide',
         'dapp/sapphire/browser',
-<<<<<<< HEAD
         'dapp/sapphire/authentication',
-=======
         'dapp/sapphire/gasless',
->>>>>>> 65402bc4
         'dapp/sapphire/precompiles',
         'dapp/sapphire/addresses',
         {
